package redisearch

<<<<<<< HEAD
import (
	"errors"
	"fmt"
	"github.com/garyburd/redigo/redis"
)
=======
import "github.com/gomodule/redigo/redis"
>>>>>>> 9613a4f0

// Flag is a type for query flags
type Flag uint64

// Query Flags
const (
	// Treat the terms verbatim and do not perform expansion
	QueryVerbatim Flag = 0x1

	// Do not load any content from the documents, return just IDs
	QueryNoContent Flag = 0x2

	// Fetch document scores as well as IDs and fields
	QueryWithScores Flag = 0x4

	// The query terms must appear in order in the document
	QueryInOrder Flag = 0x08

	// Fetch document payloads as well as fields. See documentation for payloads on redisearch.io
	QueryWithPayloads Flag = 0x10

	// ... more to come!

	DefaultOffset = 0
	DefaultNum    = 10
)

// SortingKey represents the sorting option if the query needs to be
// sorted based on a sortable fields and not a ranking function.
// See http://redisearch.io/Sorting/
type SortingKey struct {
	Field     string
	Ascending bool
}

func NewSortingKeyDir(field string, ascending bool) *SortingKey {
	return &SortingKey{
		Field: field,
		Ascending: ascending,
	}
}

func (s SortingKey) Serialize() redis.Args {
	args := redis.Args{ s.Field }
	if s.Ascending {
		args = args.Add("ASC")
	} else {
		args = args.Add("DESC")
	}
	return args
}

// HighlightOptions represents the options to higlight specific document fields.
// See http://redisearch.io/Highlight/
type HighlightOptions struct {
	Fields []string
	Tags   [2]string
}

// SummaryOptions represents the configuration used to create field summaries.
// See http://redisearch.io/Highlight/
type SummaryOptions struct {
	Fields       []string
	FragmentLen  int    // default 20
	NumFragments int    // default 3
	Separator    string // default "..."
}

// IndexingOptions represent the options for indexing a single document
type IndexingOptions struct {
	Language         string
	NoSave           bool
	Replace          bool
	Partial          bool
	ReplaceCondition string
}

// DefaultIndexingOptions are the default options for document indexing
var DefaultIndexingOptions = IndexingOptions{
	Language:         "",
	NoSave:           false,
	Replace:          false,
	Partial:          false,
	ReplaceCondition: "",
}

// Query is a single search query and all its parameters and predicates
type Query struct {
	Raw string

	Paging Paging
	Flags  Flag
	Slop   int

	Filters       []Predicate
	InKeys        []string
	ReturnFields  []string
	Language      string
	Expander      string
	Scorer        string
	Payload       []byte
	SortBy        *SortingKey
	HighlightOpts *HighlightOptions
	SummarizeOpts *SummaryOptions
}

// Paging represents the offset paging of a search result
type Paging struct {
	Offset int
	Num    int
}

func NewPaging(offset int, num int) *Paging {
	return &Paging{
		Offset: offset,
		Num: num,
	}
}

func (p Paging) Serialize() redis.Args {
	args := redis.Args{}
	// only serialize something if it's different than the default
	// The default is 0 10
	if p.Offset != DefaultOffset || p.Num != DefaultNum {
		args = args.Add("LIMIT", p.Offset, p.Num)
	}
	return args
}

// NewQuery creates a new query for a given index with the given search term.
// For currently the index parameter is ignored
func NewQuery(raw string) *Query {
	return &Query{
		Raw:     raw,
		Filters: []Predicate{},
		Paging:  Paging{DefaultOffset, DefaultNum},
	}
}

func (q Query) Serialize() redis.Args {

	args := redis.Args{q.Raw}.AddFlat(q.Paging.Serialize())
	if q.Flags&QueryVerbatim != 0 {
		args = args.Add("VERBATIM")
	}

	if q.Flags&QueryNoContent != 0 {
		args = args.Add("NOCONTENT")
	}

	if q.Flags&QueryInOrder != 0 {
		args = args.Add("INORDER")
	}
	if q.Flags&QueryWithPayloads != 0 {
		args = args.Add("WITHPAYLOADS")
	}
	if q.Flags&QueryWithScores != 0 {
		args = args.Add("WITHSCORES")
	}

	if q.InKeys != nil {
		args = args.Add("INKEYS", len(q.InKeys))
		args = args.AddFlat(q.InKeys)
	}

	if q.ReturnFields != nil {
		args = args.Add("RETURN", len(q.ReturnFields))
		args = args.AddFlat(q.ReturnFields)
	}

	if q.Scorer != "" {
		args = args.Add("SCORER", q.Scorer)
	}

	if q.Language != "" {
		args = args.Add("LANGUAGE", q.Language)
	}

	if q.Expander != "" {
		args = args.Add("EXPANDER", q.Expander)
	}

	if q.SortBy != nil {
		args = args.Add("SORTBY").AddFlat( q.SortBy.Serialize() )
	}

	if q.HighlightOpts != nil {
		args = args.Add("HIGHLIGHT")
		if q.HighlightOpts.Fields != nil && len(q.HighlightOpts.Fields) > 0 {
			args = args.Add("FIELDS", len(q.HighlightOpts.Fields))
			args = args.AddFlat(q.HighlightOpts.Fields)
		}
		args = args.Add("TAGS", q.HighlightOpts.Tags[0], q.HighlightOpts.Tags[1])
	}

	if q.SummarizeOpts != nil {
		args = args.Add("SUMMARIZE")
		if q.SummarizeOpts.Fields != nil && len(q.SummarizeOpts.Fields) > 0 {
			args = args.Add("FIELDS", len(q.SummarizeOpts.Fields))
			args = args.AddFlat(q.SummarizeOpts.Fields)
		}
		if q.SummarizeOpts.FragmentLen > 0 {
			args = args.Add("LEN", q.SummarizeOpts.FragmentLen)
		}
		if q.SummarizeOpts.NumFragments > 0 {
			args = args.Add("FRAGS", q.SummarizeOpts.NumFragments)
		}
		if q.SummarizeOpts.Separator != "" {
			args = args.Add("SEPARATOR", q.SummarizeOpts.Separator)
		}
	}
	return args
}

// // AddPredicate adds a predicate to the query's filters
// func (q *Query) AddPredicate(p Predicate) *Query {
// 	q.Predicates = append(q.Predicates, p)
// 	return q
// }

// Limit sets the paging offset and limit for the query
// you can use LIMIT 0 0 to count the number of documents in the resultset without actually returning them
func (q *Query) Limit(offset, num int) *Query {
	q.Paging.Offset = offset
	q.Paging.Num = num
	return q
}

// SetFlags sets the query's optional flags
func (q *Query) SetFlags(flags Flag) *Query {
	q.Flags = flags
	return q
}

// SetInKeys sets the INKEYS argument of the query - limiting the search to a given set of IDs
func (q *Query) SetInKeys(keys ...string) *Query {
	q.InKeys = keys
	return q
}

// SetSortBy sets the sorting key for the query
func (q *Query) SetSortBy(field string, ascending bool) *Query {
	q.SortBy = &SortingKey{Field: field, Ascending: ascending}
	return q
}

// SetReturnFields sets the fields that should be returned from each result.
// By default we return everything
func (q *Query) SetReturnFields(fields ...string) *Query {
	q.ReturnFields = fields
	return q
}

// SetPayload sets a binary payload to the query, that can be used by custom scoring functions
func (q *Query) SetPayload(payload []byte) *Query {
	q.Payload = payload
	return q
}

// SetLanguage sets the query language, used by the stemmer to expand the query
func (q *Query) SetLanguage(lang string) *Query {
	q.Language = lang
	return q
}

// SetScorer sets an alternative scoring function to be used.
// The only pre-compiled supported one at the moment is DISMAX
func (q *Query) SetScorer(scorer string) *Query {
	q.Scorer = scorer
	return q
}

// SetExpander sets a custom user query expander to be used
func (q *Query) SetExpander(exp string) *Query {
	q.Expander = exp
	return q
}

// Highlight sets highighting on given fields. Highlighting marks all the query terms
// with the given open and close tags (i.e. <b> and </b> for HTML)
func (q *Query) Highlight(fields []string, openTag, closeTag string) *Query {
	q.HighlightOpts = &HighlightOptions{
		Fields: fields,
		Tags:   [2]string{openTag, closeTag},
	}
	return q
}

// Summarize sets summarization on the given list of fields.
// It will instruct the engine to extract the most relevant snippets
// from the fields and return them as the field content.
// This function works with the default values of the engine, and only sets the fields.
// There is a function that accepts all options - SummarizeOptions
func (q *Query) Summarize(fields ...string) *Query {

	q.SummarizeOpts = &SummaryOptions{
		Fields: fields,
	}
	return q
}

// SummarizeOptions sets summarization on the given list of fields.
// It will instruct the engine to extract the most relevant snippets
// from the fields and return them as the field content.
//
// This function accepts advanced settings for snippet length, separators and number of snippets
func (q *Query) SummarizeOptions(opts SummaryOptions) *Query {
	q.SummarizeOpts = &opts
	return q
}

func SerializeSchema(s *Schema, args redis.Args) (redis.Args, error) {
	if s.Options.NoFieldFlags {
		args = append(args, "NOFIELDS")
	}
	if s.Options.NoFrequencies {
		args = append(args, "NOFREQS")
	}
	if s.Options.NoOffsetVectors {
		args = append(args, "NOOFFSETS")
	}
	if s.Options.Stopwords != nil {
		args = args.Add("STOPWORDS", len(s.Options.Stopwords))
		if len(s.Options.Stopwords) > 0 {
			args = args.AddFlat(s.Options.Stopwords)
		}
	}

	args = append(args, "SCHEMA")
	for _, f := range s.Fields {

		switch f.Type {
		case TextField:

			args = append(args, f.Name, "TEXT")
			if f.Options != nil {
				opts, ok := f.Options.(TextFieldOptions)
				if !ok {
					return nil, errors.New("Invalid text field options type")
				}

				if opts.Weight != 0 && opts.Weight != 1 {
					args = append(args, "WEIGHT", opts.Weight)
				}
				if opts.NoStem {
					args = append(args, "NOSTEM")
				}

				if opts.Sortable {
					args = append(args, "SORTABLE")
				}

				if opts.NoIndex {
					args = append(args, "NOINDEX")
				}
			}

		case NumericField:
			args = append(args, f.Name, "NUMERIC")
			if f.Options != nil {
				opts, ok := f.Options.(NumericFieldOptions)
				if !ok {
					return nil, errors.New("Invalid numeric field options type")
				}

				if opts.Sortable {
					args = append(args, "SORTABLE")
				}
				if opts.NoIndex {
					args = append(args, "NOINDEX")
				}
			}
		case TagField:
			args = append(args, f.Name, "TAG")
			if f.Options != nil {
				opts, ok := f.Options.(TagFieldOptions)
				if !ok {
					return nil, errors.New("Invalid tag field options type")
				}
				if opts.Separator != 0 {
					args = append(args, "SEPARATOR", fmt.Sprintf("%c", opts.Separator))

				}
				if opts.Sortable {
					args = append(args, "SORTABLE")
				}
				if opts.NoIndex {
					args = append(args, "NOINDEX")
				}
			}
		default:
			return nil, fmt.Errorf("Unsupported field type %v", f.Type)
		}

	}
	return args, nil
}

// IndexOptions indexes multiple documents on the index, with optional Options passed to options
func (i *Client) IndexOptions(opts IndexingOptions, docs ...Document) error {

	conn := i.pool.Get()
	defer conn.Close()

	n := 0
	var merr MultiError

	for ii, doc := range docs {
		args := make(redis.Args, 0, 6+len(doc.Properties))
		args = append(args, i.name, doc.Id, doc.Score)
		args = SerializeIndexingOptions(opts, args)

		if doc.Payload != nil {
			args = args.Add("PAYLOAD", doc.Payload)
		}

		args = append(args, "FIELDS")

		for k, f := range doc.Properties {
			args = append(args, k, f)
		}

		if err := conn.Send("FT.ADD", args...); err != nil {
			if merr == nil {
				merr = NewMultiError(len(docs))
			}
			merr[ii] = err

			return merr
		}
		n++
	}

	if err := conn.Flush(); err != nil {
		return err
	}

	for n > 0 {
		if _, err := conn.Receive(); err != nil {
			if merr == nil {
				merr = NewMultiError(len(docs))
			}
			merr[n-1] = err
		}
		n--
	}

	if merr == nil {
		return nil
	}

	return merr
}

func SerializeIndexingOptions(opts IndexingOptions, args redis.Args) redis.Args {
	// apply options
	if opts.NoSave {
		args = append(args, "NOSAVE")
	}
	if opts.Language != "" {
		args = append(args, "LANGUAGE", opts.Language)
	}

	if opts.Partial {
		opts.Replace = true
	}

	if opts.Replace {
		args = append(args, "REPLACE")
		if opts.Partial {
			args = append(args, "PARTIAL")
		}
		if opts.ReplaceCondition != "" {
			args = append(args, "IF", opts.ReplaceCondition)
		}
	}
	return args
}

// IndexInfo - Structure showing information about an existing index
type IndexInfo struct {
	Schema               Schema
	Name                 string  `redis:"index_name"`
	DocCount             uint64  `redis:"num_docs"`
	RecordCount          uint64  `redis:"num_records"`
	TermCount            uint64  `redis:"num_terms"`
	MaxDocID             uint64  `redis:"max_doc_id"`
	InvertedIndexSizeMB  float64 `redis:"inverted_sz_mb"`
	OffsetVectorSizeMB   float64 `redis:"offset_vector_sz_mb"`
	DocTableSizeMB       float64 `redis:"doc_table_size_mb"`
	KeyTableSizeMB       float64 `redis:"key_table_size_mb"`
	RecordsPerDocAvg     float64 `redis:"records_per_doc_avg"`
	BytesPerRecordAvg    float64 `redis:"bytes_per_record_avg"`
	OffsetsPerTermAvg    float64 `redis:"offsets_per_term_avg"`
	OffsetBitsPerTermAvg float64 `redis:"offset_bits_per_record_avg"`
}
<|MERGE_RESOLUTION|>--- conflicted
+++ resolved
@@ -1,14 +1,11 @@
 package redisearch
 
-<<<<<<< HEAD
 import (
 	"errors"
 	"fmt"
-	"github.com/garyburd/redigo/redis"
+
+	"github.com/gomodule/redigo/redis"
 )
-=======
-import "github.com/gomodule/redigo/redis"
->>>>>>> 9613a4f0
 
 // Flag is a type for query flags
 type Flag uint64
@@ -46,13 +43,13 @@
 
 func NewSortingKeyDir(field string, ascending bool) *SortingKey {
 	return &SortingKey{
-		Field: field,
+		Field:     field,
 		Ascending: ascending,
 	}
 }
 
 func (s SortingKey) Serialize() redis.Args {
-	args := redis.Args{ s.Field }
+	args := redis.Args{s.Field}
 	if s.Ascending {
 		args = args.Add("ASC")
 	} else {
@@ -124,7 +121,7 @@
 func NewPaging(offset int, num int) *Paging {
 	return &Paging{
 		Offset: offset,
-		Num: num,
+		Num:    num,
 	}
 }
 
@@ -192,7 +189,7 @@
 	}
 
 	if q.SortBy != nil {
-		args = args.Add("SORTBY").AddFlat( q.SortBy.Serialize() )
+		args = args.Add("SORTBY").AddFlat(q.SortBy.Serialize())
 	}
 
 	if q.HighlightOpts != nil {
@@ -504,4 +501,4 @@
 	BytesPerRecordAvg    float64 `redis:"bytes_per_record_avg"`
 	OffsetsPerTermAvg    float64 `redis:"offsets_per_term_avg"`
 	OffsetBitsPerTermAvg float64 `redis:"offset_bits_per_record_avg"`
-}
+}