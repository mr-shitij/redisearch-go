--- conflicted
+++ resolved
@@ -2,15 +2,12 @@
 
 import (
 	"errors"
-<<<<<<< HEAD
-=======
-	"fmt"
-	"github.com/gomodule/redigo/redis"
 	"log"
->>>>>>> 2778128e
 	"reflect"
 	"strconv"
 	"strings"
+
+	"github.com/gomodule/redigo/redis"
 )
 
 // Client is an interface to redisearch's redis commands
@@ -113,7 +110,7 @@
 }
 
 // Adds an alias to an index.
-func (i *Client) AliasAdd(name string) ( err error) {
+func (i *Client) AliasAdd(name string) (err error) {
 	conn := i.pool.Get()
 	defer conn.Close()
 	args := redis.Args{name}.Add(i.name)
@@ -122,7 +119,7 @@
 }
 
 // Deletes an alias to an index.
-func (i *Client) AliasDel(name string) ( err error) {
+func (i *Client) AliasDel(name string) (err error) {
 	conn := i.pool.Get()
 	defer conn.Close()
 	args := redis.Args{name}
@@ -131,7 +128,7 @@
 }
 
 // Deletes an alias to an index.
-func (i *Client) AliasUpdate(name string) ( err error) {
+func (i *Client) AliasUpdate(name string) (err error) {
 	conn := i.pool.Get()
 	defer conn.Close()
 	args := redis.Args{name}.Add(i.name)
@@ -139,9 +136,8 @@
 	return
 }
 
-
 // Adds terms to a dictionary.
-func (i *Client) DictAdd(dictionaryName string,  terms []string) (newTerms int, err error) {
+func (i *Client) DictAdd(dictionaryName string, terms []string) (newTerms int, err error) {
 	conn := i.pool.Get()
 	defer conn.Close()
 	newTerms = 0
@@ -150,9 +146,8 @@
 	return
 }
 
-
 // Deletes terms from a dictionary
-func (i *Client) DictDel(dictionaryName string,  terms []string) (deletedTerms int, err error) {
+func (i *Client) DictDel(dictionaryName string, terms []string) (deletedTerms int, err error) {
 	conn := i.pool.Get()
 	defer conn.Close()
 	deletedTerms = 0
@@ -161,16 +156,14 @@
 	return
 }
 
-
 // Dumps all terms in the given dictionary.
-func (i *Client) DictDump(dictionaryName string) (terms []string,err error) {
+func (i *Client) DictDump(dictionaryName string) (terms []string, err error) {
 	conn := i.pool.Get()
 	defer conn.Close()
 	args := redis.Args{dictionaryName}
 	terms, err = redis.Strings(conn.Do("FT.DICTDUMP", args...))
 	return
 }
-
 
 // SpellCheck performs spelling correction on a query, returning suggestions for misspelled terms,
 // the total number of results, or an error if something went wrong
@@ -262,9 +255,8 @@
 	return
 }
 
-
 // Get - Returns the full contents of a document
-func (i *Client) Get(docId string) (doc* Document, err error) {
+func (i *Client) Get(docId string) (doc *Document, err error) {
 	doc = nil
 	conn := i.pool.Get()
 	defer conn.Close()
@@ -273,25 +265,24 @@
 	reply, err = conn.Do("FT.GET", args...)
 	if reply != nil {
 		var array_reply []interface{}
-		array_reply, err = redis.Values(reply,err)
+		array_reply, err = redis.Values(reply, err)
 		if err != nil {
 			return
 		}
 		if len(array_reply) > 0 {
-			document := NewDocument(docId,1)
+			document := NewDocument(docId, 1)
 			document.loadFields(array_reply)
 			doc = &document
 		}
 	}
 	return
 }
-
 
 // MultiGet - Returns the full contents of multiple documents.
 // Returns an array with exactly the same number of elements as the number of keys sent to the command.
 // Each element in it is either an Document or nil if it was not found.
 func (i *Client) MultiGet(documentIds []string) (docs []*Document, err error) {
-	docs = make([]*Document,len(documentIds))
+	docs = make([]*Document, len(documentIds))
 	conn := i.pool.Get()
 	defer conn.Close()
 	var reply interface{}
@@ -299,7 +290,7 @@
 	reply, err = conn.Do("FT.MGET", args...)
 	if reply != nil {
 		var array_reply []interface{}
-		array_reply, err = redis.Values(reply,err)
+		array_reply, err = redis.Values(reply, err)
 		if err != nil {
 			return
 		}
@@ -312,17 +303,15 @@
 					return
 				}
 				if len(array_reply) > 0 {
-					document := NewDocument(documentIds[i],1)
+					document := NewDocument(documentIds[i], 1)
 					document.loadFields(innerArray)
 					docs[i] = &document
 				}
-			} else{
+			} else {
 				docs[i] = nil
 			}
 
 		}
-
-
 
 	}
 	return
